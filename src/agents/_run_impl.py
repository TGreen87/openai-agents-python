from __future__ import annotations

import asyncio
import dataclasses
import hashlib
import inspect
from collections.abc import Awaitable
from dataclasses import dataclass, field
from typing import TYPE_CHECKING, Any, cast

from openai.types.responses import (
    ResponseComputerToolCall,
    ResponseFileSearchToolCall,
    ResponseFunctionToolCall,
    ResponseFunctionWebSearch,
    ResponseOutputMessage,
)
from openai.types.responses.response_computer_tool_call import (
    ActionClick,
    ActionDoubleClick,
    ActionDrag,
    ActionKeypress,
    ActionMove,
    ActionScreenshot,
    ActionScroll,
    ActionType,
    ActionWait,
)
from openai.types.responses.response_input_param import ComputerCallOutput
from openai.types.responses.response_reasoning_item import ResponseReasoningItem

from .agent import Agent, ToolsToFinalOutputResult
from .agent_output import AgentOutputSchemaBase
from .computer import AsyncComputer, Computer
from .exceptions import AgentsException, ModelBehaviorError, UserError
from .guardrail import InputGuardrail, InputGuardrailResult, OutputGuardrail, OutputGuardrailResult
from .handoffs import Handoff, HandoffInputData
from .items import (
    HandoffCallItem,
    HandoffOutputItem,
    ItemHelpers,
    MessageOutputItem,
    ModelResponse,
    ReasoningItem,
    RunItem,
    ToolCallItem,
    ToolCallOutputItem,
    TResponseInputItem,
)
from .lifecycle import RunHooks
from .logger import logger
from .model_settings import ModelSettings
from .models.interface import ModelTracing
from .run_context import RunContextWrapper, TContext
from .stream_events import RunItemStreamEvent, StreamEvent
from .tool import ComputerTool, FunctionTool, FunctionToolResult, Tool
from .tracing import (
    SpanError,
    Trace,
    function_span,
    get_current_trace,
    guardrail_span,
    handoff_span,
    trace,
)
from .util import _coro, _error_tracing

if TYPE_CHECKING:
    from .run import RunConfig


class QueueCompleteSentinel:
    pass


QUEUE_COMPLETE_SENTINEL = QueueCompleteSentinel()

_NOT_FINAL_OUTPUT = ToolsToFinalOutputResult(is_final_output=False, final_output=None)

# Screenshots are cached so identical images are not resent each step.
_SCREENSHOT_CACHE: dict[str, str] = {}


def _cache_screenshot(data: str) -> tuple[str, bool]:
    """Return an ID for the screenshot and whether it was newly cached."""
    image_id = hashlib.sha1(data.encode()).hexdigest()
    if image_id not in _SCREENSHOT_CACHE:
        _SCREENSHOT_CACHE[image_id] = data
        return image_id, True
    return image_id, False


@dataclass
class AgentToolUseTracker:
    agent_to_tools: list[tuple[Agent, list[str]]] = field(default_factory=list)
    """Tuple of (agent, list of tools used). Can't use a dict because agents aren't hashable."""

    def add_tool_use(self, agent: Agent[Any], tool_names: list[str]) -> None:
        existing_data = next((item for item in self.agent_to_tools if item[0] == agent), None)
        if existing_data:
            existing_data[1].extend(tool_names)
        else:
            self.agent_to_tools.append((agent, tool_names))

    def has_used_tools(self, agent: Agent[Any]) -> bool:
        existing_data = next((item for item in self.agent_to_tools if item[0] == agent), None)
        return existing_data is not None and len(existing_data[1]) > 0


@dataclass
class ToolRunHandoff:
    handoff: Handoff
    tool_call: ResponseFunctionToolCall


@dataclass
class ToolRunFunction:
    tool_call: ResponseFunctionToolCall
    function_tool: FunctionTool


@dataclass
class ToolRunComputerAction:
    tool_call: ResponseComputerToolCall
    computer_tool: ComputerTool


@dataclass
class ProcessedResponse:
    new_items: list[RunItem]
    handoffs: list[ToolRunHandoff]
    functions: list[ToolRunFunction]
    computer_actions: list[ToolRunComputerAction]
    tools_used: list[str]  # Names of all tools used, including hosted tools

    def has_tools_to_run(self) -> bool:
        # Handoffs, functions, and computer actions need local processing.
        # Hosted tools have already run, so there's nothing to do.
        return any(
            [
                self.handoffs,
                self.functions,
                self.computer_actions,
            ]
        )


@dataclass
class NextStepHandoff:
    new_agent: Agent[Any]


@dataclass
class NextStepFinalOutput:
    output: Any


@dataclass
class NextStepRunAgain:
    pass


@dataclass
class SingleStepResult:
    original_input: str | list[TResponseInputItem]
    """The input items i.e. the items before run() was called. May be mutated by handoff input
    filters."""

    model_response: ModelResponse
    """The model response for the current step."""

    pre_step_items: list[RunItem]
    """Items generated before the current step."""

    new_step_items: list[RunItem]
    """Items generated during this current step."""

    next_step: NextStepHandoff | NextStepFinalOutput | NextStepRunAgain
    """The next step to take."""

    @property
    def generated_items(self) -> list[RunItem]:
        """Items generated during the agent run (i.e. everything generated after
        `original_input`)."""
        return self.pre_step_items + self.new_step_items


def get_model_tracing_impl(
    tracing_disabled: bool, trace_include_sensitive_data: bool
) -> ModelTracing:
    if tracing_disabled:
        return ModelTracing.DISABLED
    elif trace_include_sensitive_data:
        return ModelTracing.ENABLED
    else:
        return ModelTracing.ENABLED_WITHOUT_DATA


class RunImpl:
    @classmethod
    async def execute_tools_and_side_effects(
        cls,
        *,
        agent: Agent[TContext],
        # The original input to the Runner.
        original_input: str | list[TResponseInputItem],
        # Everything generated by Runner since the original input, but before the current step.
        pre_step_items: list[RunItem],
        new_response: ModelResponse,
        processed_response: ProcessedResponse,
        output_schema: AgentOutputSchemaBase | None,
        hooks: RunHooks[TContext],
        context_wrapper: RunContextWrapper[TContext],
        run_config: RunConfig,
    ) -> SingleStepResult:
        # Make a copy of the generated items.
        pre_step_items = list(pre_step_items)

        new_step_items: list[RunItem] = []
        new_step_items.extend(processed_response.new_items)

        # First, let us run the tool calls: function tools and computer actions.
        function_results, computer_results = await asyncio.gather(
            cls.execute_function_tool_calls(
                agent=agent,
                tool_runs=processed_response.functions,
                hooks=hooks,
                context_wrapper=context_wrapper,
                config=run_config,
            ),
            cls.execute_computer_actions(
                agent=agent,
                actions=processed_response.computer_actions,
                hooks=hooks,
                context_wrapper=context_wrapper,
                config=run_config,
            ),
        )
        new_step_items.extend([result.run_item for result in function_results])
        new_step_items.extend(computer_results)

        # Second, check whether there are any handoffs.
        if run_handoffs := processed_response.handoffs:
            return await cls.execute_handoffs(
                agent=agent,
                original_input=original_input,
                pre_step_items=pre_step_items,
                new_step_items=new_step_items,
                new_response=new_response,
                run_handoffs=run_handoffs,
                hooks=hooks,
                context_wrapper=context_wrapper,
                run_config=run_config,
            )

        # Third, we check whether the tool use should result in a final output.
        check_tool_use = await cls._check_for_final_output_from_tools(
            agent=agent,
            tool_results=function_results,
            context_wrapper=context_wrapper,
            config=run_config,
        )

        if check_tool_use.is_final_output:
            # If the output type is str, then just stringify it.
            if not agent.output_type or agent.output_type is str:
                check_tool_use.final_output = str(check_tool_use.final_output)

            if check_tool_use.final_output is None:
                logger.error(
                    "Model returned a final output of None. Not raising an error because we assume"
                    "you know what you're doing."
                )

            return await cls.execute_final_output(
                agent=agent,
                original_input=original_input,
                new_response=new_response,
                pre_step_items=pre_step_items,
                new_step_items=new_step_items,
                final_output=check_tool_use.final_output,
                hooks=hooks,
                context_wrapper=context_wrapper,
            )

        # Now we can check whether the model also produced a final output.
        message_items = [item for item in new_step_items if isinstance(item, MessageOutputItem)]

        # We use the last content output as the final output.
        potential_final_output_text = (
            ItemHelpers.extract_last_text(message_items[-1].raw_item) if message_items else None
        )

        # There are two possibilities that lead to a final output.
        # 1. Structured output schema always leads to a final output.
        # 2. Plain text output schema leads to a final output only if there are no tool calls.
        if output_schema and not output_schema.is_plain_text() and potential_final_output_text:
            final_output = output_schema.validate_json(potential_final_output_text)
            return await cls.execute_final_output(
                agent=agent,
                original_input=original_input,
                new_response=new_response,
                pre_step_items=pre_step_items,
                new_step_items=new_step_items,
                final_output=final_output,
                hooks=hooks,
                context_wrapper=context_wrapper,
            )
        elif (
            not output_schema or output_schema.is_plain_text()
        ) and not processed_response.has_tools_to_run():
            return await cls.execute_final_output(
                agent=agent,
                original_input=original_input,
                new_response=new_response,
                pre_step_items=pre_step_items,
                new_step_items=new_step_items,
                final_output=potential_final_output_text or "",
                hooks=hooks,
                context_wrapper=context_wrapper,
            )
        else:
            # If there is no final output, we can run again.
            return SingleStepResult(
                original_input=original_input,
                model_response=new_response,
                pre_step_items=pre_step_items,
                new_step_items=new_step_items,
                next_step=NextStepRunAgain(),
            )

    @classmethod
    def maybe_reset_tool_choice(
        cls, agent: Agent[Any], tool_use_tracker: AgentToolUseTracker, model_settings: ModelSettings
    ) -> ModelSettings:
        """Resets tool choice to None if the agent has used tools and the agent's reset_tool_choice
        flag is True."""

        if agent.reset_tool_choice is True and tool_use_tracker.has_used_tools(agent):
            return dataclasses.replace(model_settings, tool_choice=None)

        return model_settings

    @classmethod
    def process_model_response(
        cls,
        *,
        agent: Agent[Any],
        all_tools: list[Tool],
        response: ModelResponse,
        output_schema: AgentOutputSchemaBase | None,
        handoffs: list[Handoff],
    ) -> ProcessedResponse:
        items: list[RunItem] = []

        run_handoffs = []
        functions = []
        computer_actions = []
        tools_used: list[str] = []
        handoff_map = {handoff.tool_name: handoff for handoff in handoffs}
        function_map = {tool.name: tool for tool in all_tools if isinstance(tool, FunctionTool)}
        computer_tool = next((tool for tool in all_tools if isinstance(tool, ComputerTool)), None)

        for output in response.output:
            if isinstance(output, ResponseOutputMessage):
                items.append(MessageOutputItem(raw_item=output, agent=agent))
            elif isinstance(output, ResponseFileSearchToolCall):
                items.append(ToolCallItem(raw_item=output, agent=agent))
                tools_used.append("file_search")
            elif isinstance(output, ResponseFunctionWebSearch):
                items.append(ToolCallItem(raw_item=output, agent=agent))
                tools_used.append("web_search")
            elif isinstance(output, ResponseReasoningItem):
                items.append(ReasoningItem(raw_item=output, agent=agent))
            elif isinstance(output, ResponseComputerToolCall):
                items.append(ToolCallItem(raw_item=output, agent=agent))
                tools_used.append("computer_use")
                if not computer_tool:
                    _error_tracing.attach_error_to_current_span(
                        SpanError(
                            message="Computer tool not found",
                            data={},
                        )
                    )
                    raise ModelBehaviorError(
                        "Model produced computer action without a computer tool."
                    )
                computer_actions.append(
                    ToolRunComputerAction(tool_call=output, computer_tool=computer_tool)
                )
            elif not isinstance(output, ResponseFunctionToolCall):
                logger.warning(f"Unexpected output type, ignoring: {type(output)}")
                continue

            # At this point we know it is a function tool call.
            if not isinstance(output, ResponseFunctionToolCall):
                continue

            tools_used.append(output.name)

            # Handoffs.
            if output.name in handoff_map:
                items.append(HandoffCallItem(raw_item=output, agent=agent))
                handoff = ToolRunHandoff(
                    tool_call=output,
                    handoff=handoff_map[output.name],
                )
                run_handoffs.append(handoff)
            # Regular function tool call.
            else:
                if output.name not in function_map:
                    _error_tracing.attach_error_to_current_span(
                        SpanError(
                            message="Tool not found",
                            data={"tool_name": output.name},
                        )
                    )
                    raise ModelBehaviorError(f"Tool {output.name} not found in agent {agent.name}")
                items.append(ToolCallItem(raw_item=output, agent=agent))
                functions.append(
                    ToolRunFunction(
                        tool_call=output,
                        function_tool=function_map[output.name],
                    )
                )

        return ProcessedResponse(
            new_items=items,
            handoffs=run_handoffs,
            functions=functions,
            computer_actions=computer_actions,
            tools_used=tools_used,
        )

    @classmethod
    async def execute_function_tool_calls(
        cls,
        *,
        agent: Agent[TContext],
        tool_runs: list[ToolRunFunction],
        hooks: RunHooks[TContext],
        context_wrapper: RunContextWrapper[TContext],
        config: RunConfig,
    ) -> list[FunctionToolResult]:
        async def run_single_tool(
            func_tool: FunctionTool, tool_call: ResponseFunctionToolCall
        ) -> Any:
            with function_span(func_tool.name) as span_fn:
                if config.trace_include_sensitive_data:
                    span_fn.span_data.input = tool_call.arguments
                try:
                    _, _, result = await asyncio.gather(
                        hooks.on_tool_start(context_wrapper, agent, func_tool),
                        (
                            agent.hooks.on_tool_start(context_wrapper, agent, func_tool)
                            if agent.hooks
                            else _coro.noop_coroutine()
                        ),
                        func_tool.on_invoke_tool(context_wrapper, tool_call.arguments),
                    )

                    await asyncio.gather(
                        hooks.on_tool_end(context_wrapper, agent, func_tool, result),
                        (
                            agent.hooks.on_tool_end(context_wrapper, agent, func_tool, result)
                            if agent.hooks
                            else _coro.noop_coroutine()
                        ),
                    )
                except Exception as e:
                    _error_tracing.attach_error_to_current_span(
                        SpanError(
                            message="Error running tool",
                            data={"tool_name": func_tool.name, "error": str(e)},
                        )
                    )
                    if isinstance(e, AgentsException):
                        raise e
                    raise UserError(f"Error running tool {func_tool.name}: {e}") from e

                if config.trace_include_sensitive_data:
                    span_fn.span_data.output = result
            return result

        tasks = []
        for tool_run in tool_runs:
            function_tool = tool_run.function_tool
            tasks.append(run_single_tool(function_tool, tool_run.tool_call))

        results = await asyncio.gather(*tasks)

        return [
            FunctionToolResult(
                tool=tool_run.function_tool,
                output=result,
                run_item=ToolCallOutputItem(
                    output=result,
                    raw_item=ItemHelpers.tool_call_output_item(tool_run.tool_call, str(result)),
                    agent=agent,
                ),
            )
            for tool_run, result in zip(tool_runs, results)
        ]

    @classmethod
    async def execute_computer_actions(
        cls,
        *,
        agent: Agent[TContext],
        actions: list[ToolRunComputerAction],
        hooks: RunHooks[TContext],
        context_wrapper: RunContextWrapper[TContext],
        config: RunConfig,
    ) -> list[RunItem]:
        results: list[RunItem] = []
        # These must run serially because each action can affect the computer state.
        for action in actions:
            results.append(
                await ComputerAction.execute(
                    agent=agent,
                    action=action,
                    hooks=hooks,
                    context_wrapper=context_wrapper,
                    config=config,
                )
            )

        return results

    @classmethod
    async def execute_handoffs(
        cls,
        *,
        agent: Agent[TContext],
        original_input: str | list[TResponseInputItem],
        pre_step_items: list[RunItem],
        new_step_items: list[RunItem],
        new_response: ModelResponse,
        run_handoffs: list[ToolRunHandoff],
        hooks: RunHooks[TContext],
        context_wrapper: RunContextWrapper[TContext],
        run_config: RunConfig,
    ) -> SingleStepResult:
        # If there is more than one handoff, add tool responses that reject those handoffs.
        multiple_handoffs = len(run_handoffs) > 1
        if multiple_handoffs:
            output_message = "Multiple handoffs detected, ignoring this one."
            new_step_items.extend(
                [
                    ToolCallOutputItem(
                        output=output_message,
                        raw_item=ItemHelpers.tool_call_output_item(
                            handoff.tool_call, output_message
                        ),
                        agent=agent,
                    )
                    for handoff in run_handoffs[1:]
                ]
            )

        actual_handoff = run_handoffs[0]
        with handoff_span(from_agent=agent.name) as span_handoff:
            handoff = actual_handoff.handoff
            new_agent: Agent[Any] = await handoff.on_invoke_handoff(
                context_wrapper, actual_handoff.tool_call.arguments
            )
            span_handoff.span_data.to_agent = new_agent.name
            if multiple_handoffs:
                requested_agents = [handoff.handoff.agent_name for handoff in run_handoffs]
                span_handoff.set_error(
                    SpanError(
                        message="Multiple handoffs requested",
                        data={
                            "requested_agents": requested_agents,
                        },
                    )
                )

            # Append a tool output item for the handoff.
            new_step_items.append(
                HandoffOutputItem(
                    agent=agent,
                    raw_item=ItemHelpers.tool_call_output_item(
                        actual_handoff.tool_call,
                        handoff.get_transfer_message(new_agent),
                    ),
                    source_agent=agent,
                    target_agent=new_agent,
                )
            )

            # Execute handoff hooks.
            await asyncio.gather(
                hooks.on_handoff(
                    context=context_wrapper,
                    from_agent=agent,
                    to_agent=new_agent,
                ),
                (
                    agent.hooks.on_handoff(
                        context_wrapper,
                        agent=new_agent,
                        source=agent,
                    )
                    if agent.hooks
                    else _coro.noop_coroutine()
                ),
            )

            # If there is an input filter, filter the input for the next agent.
            input_filter = handoff.input_filter or (
                run_config.handoff_input_filter if run_config else None
            )
            if input_filter:
                logger.debug("Filtering inputs for handoff")
                handoff_input_data = HandoffInputData(
                    input_history=tuple(original_input)
                    if isinstance(original_input, list)
                    else original_input,
                    pre_handoff_items=tuple(pre_step_items),
                    new_items=tuple(new_step_items),
                )
                if not callable(input_filter):
                    _error_tracing.attach_error_to_span(
                        span_handoff,
                        SpanError(
                            message="Invalid input filter",
                            data={"details": "not callable()"},
                        ),
                    )
                    raise UserError(f"Invalid input filter: {input_filter}")
                filtered = input_filter(handoff_input_data)
                if not isinstance(filtered, HandoffInputData):
                    _error_tracing.attach_error_to_span(
                        span_handoff,
                        SpanError(
                            message="Invalid input filter result",
                            data={"details": "not a HandoffInputData"},
                        ),
                    )
                    raise UserError(f"Invalid input filter result: {filtered}")

                original_input = (
                    filtered.input_history
                    if isinstance(filtered.input_history, str)
                    else list(filtered.input_history)
                )
                pre_step_items = list(filtered.pre_handoff_items)
                new_step_items = list(filtered.new_items)

        return SingleStepResult(
            original_input=original_input,
            model_response=new_response,
            pre_step_items=pre_step_items,
            new_step_items=new_step_items,
            next_step=NextStepHandoff(new_agent),
        )

    @classmethod
    async def execute_final_output(
        cls,
        *,
        agent: Agent[TContext],
        original_input: str | list[TResponseInputItem],
        new_response: ModelResponse,
        pre_step_items: list[RunItem],
        new_step_items: list[RunItem],
        final_output: Any,
        hooks: RunHooks[TContext],
        context_wrapper: RunContextWrapper[TContext],
    ) -> SingleStepResult:
        # Run the on_end hooks.
        await cls.run_final_output_hooks(agent, hooks, context_wrapper, final_output)

        return SingleStepResult(
            original_input=original_input,
            model_response=new_response,
            pre_step_items=pre_step_items,
            new_step_items=new_step_items,
            next_step=NextStepFinalOutput(final_output),
        )

    @classmethod
    async def run_final_output_hooks(
        cls,
        agent: Agent[TContext],
        hooks: RunHooks[TContext],
        context_wrapper: RunContextWrapper[TContext],
        final_output: Any,
    ):
        await asyncio.gather(
            hooks.on_agent_end(context_wrapper, agent, final_output),
            agent.hooks.on_end(context_wrapper, agent, final_output)
            if agent.hooks
            else _coro.noop_coroutine(),
        )

    @classmethod
    async def run_single_input_guardrail(
        cls,
        agent: Agent[Any],
        guardrail: InputGuardrail[TContext],
        input: str | list[TResponseInputItem],
        context: RunContextWrapper[TContext],
    ) -> InputGuardrailResult:
        with guardrail_span(guardrail.get_name()) as span_guardrail:
            result = await guardrail.run(agent, input, context)
            span_guardrail.span_data.triggered = result.output.tripwire_triggered
            return result

    @classmethod
    async def run_single_output_guardrail(
        cls,
        guardrail: OutputGuardrail[TContext],
        agent: Agent[Any],
        agent_output: Any,
        context: RunContextWrapper[TContext],
    ) -> OutputGuardrailResult:
        with guardrail_span(guardrail.get_name()) as span_guardrail:
            result = await guardrail.run(agent=agent, agent_output=agent_output, context=context)
            span_guardrail.span_data.triggered = result.output.tripwire_triggered
            return result

    @classmethod
    def stream_step_result_to_queue(
        cls,
        step_result: SingleStepResult,
        queue: asyncio.Queue[StreamEvent | QueueCompleteSentinel],
    ):
        for item in step_result.new_step_items:
            if isinstance(item, MessageOutputItem):
                event = RunItemStreamEvent(item=item, name="message_output_created")
            elif isinstance(item, HandoffCallItem):
                event = RunItemStreamEvent(item=item, name="handoff_requested")
            elif isinstance(item, HandoffOutputItem):
                event = RunItemStreamEvent(item=item, name="handoff_occured")
            elif isinstance(item, ToolCallItem):
                event = RunItemStreamEvent(item=item, name="tool_called")
            elif isinstance(item, ToolCallOutputItem):
                event = RunItemStreamEvent(item=item, name="tool_output")
            elif isinstance(item, ReasoningItem):
                event = RunItemStreamEvent(item=item, name="reasoning_item_created")
            else:
                logger.warning(f"Unexpected item type: {type(item)}")
                event = None

            if event:
                queue.put_nowait(event)

    @classmethod
    async def _check_for_final_output_from_tools(
        cls,
        *,
        agent: Agent[TContext],
        tool_results: list[FunctionToolResult],
        context_wrapper: RunContextWrapper[TContext],
        config: RunConfig,
    ) -> ToolsToFinalOutputResult:
        """Returns (i, final_output)."""
        if not tool_results:
            return _NOT_FINAL_OUTPUT

        if agent.tool_use_behavior == "run_llm_again":
            return _NOT_FINAL_OUTPUT
        elif agent.tool_use_behavior == "stop_on_first_tool":
            return ToolsToFinalOutputResult(
                is_final_output=True, final_output=tool_results[0].output
            )
        elif isinstance(agent.tool_use_behavior, dict):
            names = agent.tool_use_behavior.get("stop_at_tool_names", [])
            for tool_result in tool_results:
                if tool_result.tool.name in names:
                    return ToolsToFinalOutputResult(
                        is_final_output=True, final_output=tool_result.output
                    )
            return ToolsToFinalOutputResult(is_final_output=False, final_output=None)
        elif callable(agent.tool_use_behavior):
            if inspect.iscoroutinefunction(agent.tool_use_behavior):
                return await cast(
                    Awaitable[ToolsToFinalOutputResult],
                    agent.tool_use_behavior(context_wrapper, tool_results),
                )
            else:
                return cast(
                    ToolsToFinalOutputResult, agent.tool_use_behavior(context_wrapper, tool_results)
                )

        logger.error(f"Invalid tool_use_behavior: {agent.tool_use_behavior}")
        raise UserError(f"Invalid tool_use_behavior: {agent.tool_use_behavior}")


class TraceCtxManager:
    """Creates a trace only if there is no current trace, and manages the trace lifecycle."""

    def __init__(
        self,
        workflow_name: str,
        trace_id: str | None,
        group_id: str | None,
        metadata: dict[str, Any] | None,
        disabled: bool,
    ):
        self.trace: Trace | None = None
        self.workflow_name = workflow_name
        self.trace_id = trace_id
        self.group_id = group_id
        self.metadata = metadata
        self.disabled = disabled

    def __enter__(self) -> TraceCtxManager:
        current_trace = get_current_trace()
        if not current_trace:
            self.trace = trace(
                workflow_name=self.workflow_name,
                trace_id=self.trace_id,
                group_id=self.group_id,
                metadata=self.metadata,
                disabled=self.disabled,
            )
            self.trace.start(mark_as_current=True)

        return self

    def __exit__(self, exc_type, exc_val, exc_tb):
        if self.trace:
            self.trace.finish(reset_current=True)


class ComputerAction:
    @classmethod
    async def execute(
        cls,
        *,
        agent: Agent[TContext],
        action: ToolRunComputerAction,
        hooks: RunHooks[TContext],
        context_wrapper: RunContextWrapper[TContext],
        config: RunConfig,
    ) -> RunItem:
        output_func = (
            cls._get_screenshot_async(action.computer_tool.computer, action.tool_call)
            if isinstance(action.computer_tool.computer, AsyncComputer)
            else cls._get_screenshot_sync(action.computer_tool.computer, action.tool_call)
        )

        _, _, output = await asyncio.gather(
            hooks.on_tool_start(context_wrapper, agent, action.computer_tool),
            (
                agent.hooks.on_tool_start(context_wrapper, agent, action.computer_tool)
                if agent.hooks
                else _coro.noop_coroutine()
            ),
            output_func,
        )

        await asyncio.gather(
            hooks.on_tool_end(context_wrapper, agent, action.computer_tool, output),
            (
                agent.hooks.on_tool_end(context_wrapper, agent, action.computer_tool, output)
                if agent.hooks
                else _coro.noop_coroutine()
            ),
        )

<<<<<<< HEAD
        # TODO: Do not send a screenshot every single time; use references.
        image_url = f"data:image/png;base64,{output}"
=======
        # Cache screenshots to avoid resending duplicate images.
        image_id, is_new = _cache_screenshot(output)
        if is_new:
            image_url = f"data:image/png;base64,{output}"
            raw_output = {
                "type": "computer_screenshot",
                "image_url": image_url,
                "image_id": image_id,
            }
            final_output = image_url
        else:
            raw_output = {
                "type": "computer_screenshot_ref",
                "image_id": image_id,
            }
            final_output = image_id
>>>>>>> 5d2d6163
        return ToolCallOutputItem(
            agent=agent,
            output=final_output,
            raw_item=ComputerCallOutput(
                call_id=action.tool_call.call_id,
                output=raw_output,
                type="computer_call_output",
            ),
        )

    @classmethod
    async def _get_screenshot_sync(
        cls,
        computer: Computer,
        tool_call: ResponseComputerToolCall,
    ) -> str:
        action = tool_call.action
        if isinstance(action, ActionClick):
            computer.click(action.x, action.y, action.button)
        elif isinstance(action, ActionDoubleClick):
            computer.double_click(action.x, action.y)
        elif isinstance(action, ActionDrag):
            computer.drag([(p.x, p.y) for p in action.path])
        elif isinstance(action, ActionKeypress):
            computer.keypress(action.keys)
        elif isinstance(action, ActionMove):
            computer.move(action.x, action.y)
        elif isinstance(action, ActionScreenshot):
            computer.screenshot()
        elif isinstance(action, ActionScroll):
            computer.scroll(action.x, action.y, action.scroll_x, action.scroll_y)
        elif isinstance(action, ActionType):
            computer.type(action.text)
        elif isinstance(action, ActionWait):
            computer.wait()

        return computer.screenshot()

    @classmethod
    async def _get_screenshot_async(
        cls,
        computer: AsyncComputer,
        tool_call: ResponseComputerToolCall,
    ) -> str:
        action = tool_call.action
        if isinstance(action, ActionClick):
            await computer.click(action.x, action.y, action.button)
        elif isinstance(action, ActionDoubleClick):
            await computer.double_click(action.x, action.y)
        elif isinstance(action, ActionDrag):
            await computer.drag([(p.x, p.y) for p in action.path])
        elif isinstance(action, ActionKeypress):
            await computer.keypress(action.keys)
        elif isinstance(action, ActionMove):
            await computer.move(action.x, action.y)
        elif isinstance(action, ActionScreenshot):
            await computer.screenshot()
        elif isinstance(action, ActionScroll):
            await computer.scroll(action.x, action.y, action.scroll_x, action.scroll_y)
        elif isinstance(action, ActionType):
            await computer.type(action.text)
        elif isinstance(action, ActionWait):
            await computer.wait()

        return await computer.screenshot()<|MERGE_RESOLUTION|>--- conflicted
+++ resolved
@@ -862,27 +862,22 @@
             ),
         )
 
-<<<<<<< HEAD
-        # TODO: Do not send a screenshot every single time; use references.
-        image_url = f"data:image/png;base64,{output}"
-=======
-        # Cache screenshots to avoid resending duplicate images.
-        image_id, is_new = _cache_screenshot(output)
-        if is_new:
-            image_url = f"data:image/png;base64,{output}"
-            raw_output = {
-                "type": "computer_screenshot",
-                "image_url": image_url,
-                "image_id": image_id,
-            }
-            final_output = image_url
-        else:
-            raw_output = {
-                "type": "computer_screenshot_ref",
-                "image_id": image_id,
-            }
-            final_output = image_id
->>>>>>> 5d2d6163
+# TODO: Cache screenshots; avoid resending duplicate images.
+image_id, is_new = _cache_screenshot(output)
+if is_new:
+    image_url = f"data:image/png;base64,{output}"
+    raw_output = {
+        "type": "computer_screenshot",
+        "image_url": image_url,
+        "image_id": image_id,
+    }
+    final_output = image_url
+else:
+    raw_output = {
+        "type": "computer_screenshot_ref",
+        "image_id": image_id,
+    }
+    final_output = image_id
         return ToolCallOutputItem(
             agent=agent,
             output=final_output,
